--- conflicted
+++ resolved
@@ -77,11 +77,7 @@
 
 ## Let's Race
 
-<<<<<<< HEAD
 Once you have install the dependencies, you will be able to fly in simulation with our pre-trained checkpoint. You don't need GPU for execution. Note that if the network can't run at least at 10Hz, you won't be able to fly successfully.
-=======
-Open a terminal and paste the commands below. You shouldn't need a GPU for execution. However, note that if the network can't run at least at 10Hz, you won't be able to fly successfully.
->>>>>>> c3a0b5e6
 
 ```bash
 cd drone_racing_ws
@@ -89,6 +85,7 @@
 . ./droneflow/bin/activate
 export CUDA_VISIBLE_DEVICES=''
 roslaunch deep_drone_racing_learning  net_controller_launch.launch
+
 ```
 
 Open an other terminal and type
@@ -112,14 +109,9 @@
 ```bash
 cd drone_racing_ws
 . ./catkin_ddr/devel/setup.bash
-<<<<<<< HEAD
 . ./droneflow/bin/activate
-roscd reactive_navigation/resources/scripts/simulation
-python collect_data_moving_gates.py
-=======
 roscd drone_racing/resources/scripts
 python collect_data.py
->>>>>>> c3a0b5e6
 
 ```
 
